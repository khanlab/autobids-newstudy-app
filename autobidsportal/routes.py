"""All routes in the portal are defined here."""

from datetime import datetime
from smtplib import SMTPAuthenticationError
from pathlib import Path

from flask import (
    current_app,
    Blueprint,
    render_template,
    flash,
    redirect,
    url_for,
    request,
    abort,
)
from flask_login import login_user, logout_user, current_user, login_required
from flask_mail import Mail, Message
import flask_excel as excel

from werkzeug.urls import url_parse
from autobidsportal.models import (
    db,
    User,
    Study,
    Principal,
    Task,
    Cfmm2tarOutput,
)
from autobidsportal.dcm4cheutils import gen_utils, Dcm4cheError
from autobidsportal.forms import (
    LoginForm,
    BidsForm,
    RegistrationForm,
<<<<<<< HEAD
    HeuristicForm,
    DEFAULT_HEURISTICS,
=======
>>>>>>> c4cf8bd3
    AccessForm,
    RemoveAccessForm,
    StudyConfigForm,
    DEFAULT_HEURISTICS,
)

portal_blueprint = Blueprint(
    "portal_blueprint", __name__, template_folder="templates"
)

mail = Mail()


@portal_blueprint.route("/", methods=["GET", "POST"])
@portal_blueprint.route("/index", methods=["GET", "POST"])
def index():
    """Provides a survey form for users to fill out.

    If the Principal table is not empty, the principal names are added to
    the principal dropdown in the form. Submitter information and their
    answer is added to the database.
    """
    form = BidsForm()
    principal_names = [
        (p.principal_name, p.principal_name)
        for p in db.session.query(Principal).all()
    ]
    form.principal.choices = principal_names
    form.principal.choices.insert(0, ("Other", "Other"))

    if form.validate_on_submit():
        principal = (
            form.principal_other.data
            if form.principal.data == "Other"
            else form.principal.data
        )

        if (
            len(
                Study.query.filter(
                    Study.principal == principal,
                    Study.project_name == form.project_name.data,
                ).all()
            )
            > 0
        ):
            flash("That study already exists.")
            abort(400)

        if form.retrospective_data.data:
            retrospective_start = form.retrospective_start.data
            retrospective_end = form.retrospective_end.data
        else:
            retrospective_start = None
            retrospective_end = None

        dataset_name = (
            form.dataset_name.data
            if form.dataset_name.data != ""
            else form.project_name.data
        )

        answer = Study(
            submitter_name=form.name.data,
            submitter_email=form.email.data,
            status=form.status.data,
            scanner=form.scanner.data,
            scan_number=form.scan_number.data,
            study_type=form.study_type.data,
            familiarity_bids=form.familiarity_bids.data,
            familiarity_bidsapp=form.familiarity_bidsapp.data,
            familiarity_python=form.familiarity_python.data,
            familiarity_linux=form.familiarity_linux.data,
            familiarity_bash=form.familiarity_bash.data,
            familiarity_hpc=form.familiarity_hpc.data,
            familiarity_openneuro=form.familiarity_openneuro.data,
            familiarity_cbrain=form.familiarity_cbrain.data,
            principal=principal,
            project_name=form.project_name.data,
            dataset_name=dataset_name,
            sample=form.sample.data,
            retrospective_data=form.retrospective_data.data,
            retrospective_start=retrospective_start,
            retrospective_end=retrospective_end,
            consent=form.consent.data,
            comment=form.comment.data,
        )

        db.session.add(answer)
        db.session.commit()

        flash("Thanks, the survey has been submitted!")

        if current_app.config["MAIL_ENABLED"]:
            subject = (
                f"A new request has been submitted by {form.name.data}"
                + f" {form.email.data}"
            )
            sender = current_app.config["MAIL_USERNAME"]
            recipients = current_app.config["MAIL_RECIPIENTS"]

            msg = Message(
                subject=subject,
                body="A new request has been submitted. Please login to "
                + "see the submitter's response",
                sender=sender,
                recipients=recipients.split(),
            )
            mail.send(msg)

        return redirect(url_for("portal_blueprint.index"))
    return render_template("survey.html", form=form)


@portal_blueprint.route("/login", methods=["GET", "POST"])
def login():
    """Redirects user to login if they their email and password is valid."""
    if current_user.is_authenticated:
        return redirect(url_for("portal_blueprint.index"))
    form = LoginForm()
    if form.validate_on_submit():
        user = User.query.filter_by(email=form.email.data).first()
        if user is None or not user.check_password(form.password.data):
            flash("Invalid email or password")
            return redirect(url_for("portal_blueprint.login"))
        login_user(user, remember=form.remember_me.data)
        next_page = request.args.get("next")
        if not next_page or url_parse(next_page).netloc != "":
            next_page = url_for("portal_blueprint.index")
        return redirect(next_page)
    return render_template("login.html", title="Sign In", form=form)


@portal_blueprint.route("/register", methods=["GET", "POST"])
def register():
    """Validates that provided email and password are valid.

    After the user is registered, they are redirected to login.
    """
    if current_user.is_authenticated:
        return redirect(url_for("portal_blueprint.index"))
    form = RegistrationForm()
    if form.validate_on_submit():
        user = User(email=form.email.data, admin=False)
        user.set_password(form.password.data)
        db.session.add(user)
        db.session.commit()
        flash("Congratulations, you are now a registered user!")
        return redirect(url_for("portal_blueprint.login"))
    return render_template("register.html", title="Register", form=form)


@portal_blueprint.route("/admin", methods=["GET", "POST"])
@login_required
def user_list():
    """Obtains all the registered users from the database."""
    if not current_user.admin:
        abort(404)
    users = User.query.all()
    return render_template("admin.html", title="Administration", users=users)


@portal_blueprint.route("/admin/<int:user_id>", methods=["GET", "POST"])
@login_required
def admin(user_id):
    """Exposes information about a specific registered user.

    A GET request shows a page with information about the user.

    A POST request alters some aspect of the user, then shows the same page.

    Parameters
    ----------
    user_id : int
        ID of the user to expose.
    """
    if not current_user.admin:
        abort(404)
    form = AccessForm()
    removal_form = RemoveAccessForm()
    all_studies = db.session.query(Study).all()
    form.choices.choices = [
        (study.id, f"{study.principal}^{study.project_name}")
        for study in all_studies
    ]
    removal_form.choices_to_remove.choices = form.choices.choices
    user = User.query.get(user_id)
    if request.method == "POST":
        if "admin" in request.form:
            make_admin = request.form["admin"].lower() == "true"
            if make_admin:
                user.admin = True
            else:
                user.admin = False
            db.session.commit()
        if form.validate_on_submit():
            for study_id in form.choices.data:
                print(study_id)
                study = Study.query.get(study_id)
                print(study.users_authorized)
                if user not in study.users_authorized:
                    study.users_authorized.append(user)
            db.session.commit()
        if removal_form.validate_on_submit():
            for study_id in removal_form.choices_to_remove.data:
                study = Study.query.get(study_id)
                if user in study.users_authorized:
                    study.users_authorized.remove(user)
            db.session.commit()

    return render_template(
        "administration.html",
        title="Administration",
        form=form,
        removal_form=removal_form,
        user=user,
    )


@portal_blueprint.route("/results", methods=["GET"])
@login_required
def results():
    """Get responses and the date and time the current user last logged in."""
    last = current_user.last_seen

    if current_user.admin:
        studies = Study.query.all()
    else:
        studies = current_user.studies

    studies = sorted(
        studies,
        key=lambda x: x.submission_date,
        reverse=True,
    )

    return render_template(
        "results.html", title="Responses", answers=studies, last=last
    )


@portal_blueprint.route("/results/<int:study_id>", methods=["GET"])
@login_required
def answer_info(study_id):
    """Obtains complete survey response based on the submission id"""
    study = Study.query.get_or_404(study_id)
    if (not current_user.admin) and (
        current_user not in study.users_authorized
    ):
        abort(404)
    cfmm2tar_tasks = Task.query.filter_by(
        study_id=study_id, name="get_info_from_cfmm2tar"
    ).all()
    cfmm2tar_files = study.cfmm2tar_outputs
    tar2bids_tasks = Task.query.filter_by(
        study_id=study_id, name="get_info_from_tar2bids"
    ).all()
    tar2bids_files = study.tar2bids_outputs
    return render_template(
        "answer_info.html",
        title="Response",
        submitter_answer=study,
        cfmm2tar_tasks=cfmm2tar_tasks,
        button_id=study_id,
        cfmm2tar_files=cfmm2tar_files,
        tar2bids_tasks=tar2bids_tasks,
        tar2bids_files=tar2bids_files,
    )


@portal_blueprint.route(
    "/results/<int:study_id>/config", methods=["GET", "POST"]
)
@login_required
def study_config(study_id):
    """Page to display and edit study config."""
    study = Study.query.get_or_404(study_id)
    if (not current_user.admin) and (
        current_user not in study.users_authorized
    ):
        abort(404)

    form = StudyConfigForm()
    if request.method == "POST":
        study.principal = form.pi_name.data
        study.project_name = form.project_name.data
        study.dataset_name = form.dataset_name.data
        if form.retrospective_data.data:
            study.retrospective_data = True
            study.retrospective_start = form.retrospective_start.data
            study.retrospective_end = form.retrospective_end.data
        else:
            study.retrospective_data = False
            study.retrospective_start = None
            study.retrospective_end = None
        study.heuristic = form.heuristic.data
        study.subj_expr = form.subj_expr.data
        study.users_authorized = [
            User.query.get(id) for id in form.users_authorized.data
        ]
        db.session.commit()

    principal_names = [
        p.principal_name for p in db.session.query(Principal).all()
    ]
    if study.principal not in principal_names:
        principal_names.insert(0, study.principal)
    form.pi_name.choices = principal_names
    form.pi_name.defaults = study.principal
    form.project_name.default = study.project_name
    if study.dataset_name is not None:
        form.dataset_name.default = study.dataset_name
    form.retrospective_data.default = study.retrospective_data
    if study.retrospective_data:
        form.retrospective_start.default = study.retrospective_start
        form.retrospective_end.default = study.retrospective_end
    form.heuristic.choices = DEFAULT_HEURISTICS
    if study.heuristic is None:
        form.heuristic.default = "cfmm_base.py"
    else:
        form.heuristic.default = study.heuristic
    if study.subj_expr is None:
        form.subj_expr.default = "*_{subject}"
    else:
        form.subj_expr.default = study.subj_expr
    form.users_authorized.choices = [
        (user.id, user.email) for user in User.query.all()
    ]
    form.users_authorized.default = [
        user.id for user in study.users_authorized
    ]

    form.process()

    return render_template("study_config.html", form=form, study=study)


@portal_blueprint.route("/results/<int:study_id>/cfmm2tar", methods=["POST"])
@login_required
def run_cfmm2tar(study_id):
    """Launch cfmm2tar task and refresh answer_info.html"""
    study = Study.query.get_or_404(study_id)
    if (not current_user.admin) and (
        current_user not in study.users_authorized
    ):
        abort(404)
    if (
        len(
            Task.query.filter_by(
                study_id=study_id,
                name="get_info_from_cfmm2tar",
                complete=False,
            ).all()
        )
        > 0
    ):
        flash("An Cfmm2tar run is currently in progress")
    else:
        current_user.launch_task(
            "get_info_from_cfmm2tar",
            f"cfmm2tar for study {study_id}",
            study_id,
        )
        db.session.commit()
    if current_app.config["MAIL_ENABLED"]:
        subject = "A Cfmm2tar run for %s^%s has been submitted by %s." % (
            study.principal,
            study.project_name,
            current_user.email,
        )
        body = "A Cfmm2tar run for %s^%s has been submitted." % (
            study.principal,
            study.project_name,
        )
        sender = current_app.config["MAIL_USERNAME"]
        recipients = current_app.config["MAIL_RECIPIENTS"]

        msg = Message(
            subject=subject,
            body=body,
            sender=sender,
            recipients=recipients.split(),
        )
        try:
            mail.send(msg)
        except SMTPAuthenticationError as err:
            print(err)

    cfmm2tar_tasks = Task.query.filter_by(
        study_id=study_id, name="get_info_from_cfmm2tar"
    ).all()
    cfmm2tar_files = study.cfmm2tar_outputs
    tar2bids_tasks = Task.query.filter_by(
        study_id=study_id, name="get_info_from_tar2bids"
    ).all()
    tar2bids_files = study.tar2bids_outputs

    return render_template(
        "answer_info.html",
        title="Response",
        submitter_answer=study,
        cfmm2tar_tasks=cfmm2tar_tasks,
        button_id=study_id,
        cfmm2tar_files=cfmm2tar_files,
        tar2bids_tasks=tar2bids_tasks,
        tar2bids_files=tar2bids_files,
    )


@portal_blueprint.route(
    "/results/<int:study_id>/tar2bids/<int:cfmm2tar_id>", methods=["POST"]
)
@login_required
def run_tar2bids(study_id, cfmm2tar_id):
    """Launch tar2bids task and refresh answer_info.html"""
    study = Study.query.get_or_404(study_id)
    if (not current_user.admin) and (
        current_user not in study.users_authorized
    ):
        abort(404)
<<<<<<< HEAD
    form = HeuristicForm()
    if form.validate_on_submit():
        chosen_heuristic = form.heuristic.data
        if chosen_heuristic not in DEFAULT_HEURISTICS:
            # Use pathlib here
            chosen_heuristic = Path(
                current_app.config["CUSTOM_HEURISTIC_DIR"]
            ) / Path(chosen_heuristic)
        study.heuristic = form.heuristic.data
        tar_file = Cfmm2tarOutput.query.get_or_404(request.form["tar_file"])
        all_options = dict(form.heuristic.choices)
        options = list(all_options.values())
        options.remove(form.heuristic.data)
=======
    tar_file = Cfmm2tarOutput.query.get_or_404(cfmm2tar_id)
>>>>>>> c4cf8bd3

    if (
        len(
            Task.query.filter_by(
                study_id=study_id,
                name="get_info_from_tar2bids",
                complete=False,
            ).all()
        )
        > 0
    ):
        flash("An tar2bids run is currently in progress")
    else:
        current_user.launch_task(
            "get_info_from_tar2bids",
            f"tar2bids for study {study_id}",
            tar_file.id,
        )
        db.session.commit()

        if current_app.config["MAIL_ENABLED"]:
            subject = "A Tar2bids run for %s^%s has been submitted by %s" % (
                study.principal,
                study.project_name,
                current_user.email,
            )
            body = "A Tar2bids run for %s^%s has been submitted." % (
                study.principal,
                study.project_name,
            )
            sender = current_app.config["MAIL_USERNAME"]
            recipients = current_app.config["MAIL_RECIPIENTS"]

            try:
                mail.send(
                    Message(
                        subject=subject,
                        body=body,
                        sender=sender,
                        recipients=recipients.split(),
                    )
                )
            except SMTPAuthenticationError as err:
                print(err)

    cfmm2tar_tasks = Task.query.filter_by(
        study=study, description="Running cfmm2tar-"
    ).all()
    cfmm2tar_files = study.cfmm2tar_outputs
    tar2bids_tasks = Task.query.filter_by(
        study=study, description="Running tar2bids-"
    ).all()
    tar2bids_files = study.tar2bids_outputs

    return render_template(
        "answer_info.html",
        title="Response",
        submitter_answer=study,
        cfmm2tar_tasks=cfmm2tar_tasks,
        button_id=study_id,
        cfmm2tar_files=cfmm2tar_files,
        tar2bids_tasks=tar2bids_tasks,
        tar2bids_files=tar2bids_files,
    )


@portal_blueprint.route("/results/download", methods=["GET"])
@login_required
def download():
    """Downloads csv containing all the survey response"""
    if current_user.admin:
        response_list = Study.query.all()
    else:
        response_list = current_user.studies
    file_name = "Response_report"

    csv_list = [
        [file_name],
        [
            "Submitter Name",
            "Submitter Email",
            "Status",
            "Scanner",
            "Number of Scans",
            "Study Type",
            "Bids Familiarity",
            "Bids App Familiarity",
            "Python Familiarity",
            "Linux Familiarity",
            "Bash Familiarity",
            "HPC Familiarity",
            "OPENNEURO Familiarity",
            "CBRAIN Familiarity",
            "Principal",
            "Project Name",
            "Dataset Name",
            "Sample Date",
            "Retrospective Data",
            "Retrospective Data Start Date",
            "Retrospective Data End Date",
            "Consent",
            "Comment",
        ],
    ]

    def update_scanner(scanner):
        return "3T" if scanner == "type1" else "7T"

    def update_familiarity(familiarity):
        if familiarity == "1":
            new_familiarity = "Not familiar at all"
        elif familiarity == "2":
            new_familiarity = "Have heard of it"
        elif familiarity == "3":
            new_familiarity = "Have used it before"
        elif familiarity == "4":
            new_familiarity = "Used it regularly"
        elif familiarity == "5":
            new_familiarity = "I consider myself an expert"
        return new_familiarity

    def update_date(date):
        return date.date() if date is not None else date

    def update_bool(bool_str):
        return "Yes" if bool_str == "1" else "No"

    for response in response_list:
        csv_list.append(
            [
                response.submitter_name,
                response.submitter_email,
                response.status.capitalize(),
                update_scanner(response.scanner),
                response.scan_number,
                update_bool(response.study_type),
                update_familiarity(response.familiarity_bids),
                update_familiarity(response.familiarity_bidsapp),
                update_familiarity(response.familiarity_python),
                update_familiarity(response.familiarity_linux),
                update_familiarity(response.familiarity_bash),
                update_familiarity(response.familiarity_hpc),
                update_familiarity(response.familiarity_openneuro),
                update_familiarity(response.familiarity_cbrain),
                response.principal,
                response.project_name,
                response.dataset_name,
                update_date(response.sample),
                update_bool(response.retrospective_data),
                update_date(response.retrospective_start),
                update_date(response.retrospective_end),
                update_bool(response.consent),
                response.comment,
            ]
        )
    return excel.make_response_from_array(csv_list, "csv", file_name=file_name)


@portal_blueprint.route(
    "/results/<int:study_id>/dicom/<string:method>", methods=["GET"]
)
@login_required
def dicom_verify(study_id, method):
    """Gets all DICOM results for a specific study."""
    study = Study.query.get_or_404(study_id)
    if (not current_user.admin) and (
        current_user not in study.users_authorized
    ):
        abort(404)
    study_info = f"{study.principal}^{study.project_name}"
    # 'PatientName', 'SeriesDescription', 'SeriesNumber','RepetitionTime',
    # 'EchoTime','ProtocolName','PatientID','SequenceName','PatientSex'
    if method.lower() == "both":
        description = study_info
        date = study.sample.date()
    elif method.lower() == "date":
        description = None
        date = study.sample.date()
    elif method.lower() == "description":
        description = study_info
        date = None
    else:
        abort(404)
    try:
        dicom_response = gen_utils().query_single_study(
            study_description=description,
            study_date=date,
            output_fields=[
                "00100010",
                "0008103E",
                "00200011",
                "00180080",
                "00180081",
                "00181030",
                "00100020",
                "00180024",
                "00100040",
            ],
            retrieve_level="SERIES",
        )
        return render_template(
            "dicom.html",
            title="Dicom Result",
            dicom_response=dicom_response,
            submitter_answer=study,
        )
    except Dcm4cheError as err:
        err_cause = err.__cause__.stderr
        return render_template(
            "dicom_error.html",
            err=err,
            err_cause=err_cause,
            title="DICOM Result Not Found",
        )


@portal_blueprint.route("/logout", methods=["GET", "POST"])
def logout():
    """Logs out current user."""
    if current_user.is_authenticated:
        current_user.last_seen = datetime.utcnow()
        db.session.commit()
    logout_user()
    return redirect(url_for("portal_blueprint.index"))<|MERGE_RESOLUTION|>--- conflicted
+++ resolved
@@ -2,7 +2,6 @@
 
 from datetime import datetime
 from smtplib import SMTPAuthenticationError
-from pathlib import Path
 
 from flask import (
     current_app,
@@ -32,11 +31,6 @@
     LoginForm,
     BidsForm,
     RegistrationForm,
-<<<<<<< HEAD
-    HeuristicForm,
-    DEFAULT_HEURISTICS,
-=======
->>>>>>> c4cf8bd3
     AccessForm,
     RemoveAccessForm,
     StudyConfigForm,
@@ -457,23 +451,7 @@
         current_user not in study.users_authorized
     ):
         abort(404)
-<<<<<<< HEAD
-    form = HeuristicForm()
-    if form.validate_on_submit():
-        chosen_heuristic = form.heuristic.data
-        if chosen_heuristic not in DEFAULT_HEURISTICS:
-            # Use pathlib here
-            chosen_heuristic = Path(
-                current_app.config["CUSTOM_HEURISTIC_DIR"]
-            ) / Path(chosen_heuristic)
-        study.heuristic = form.heuristic.data
-        tar_file = Cfmm2tarOutput.query.get_or_404(request.form["tar_file"])
-        all_options = dict(form.heuristic.choices)
-        options = list(all_options.values())
-        options.remove(form.heuristic.data)
-=======
     tar_file = Cfmm2tarOutput.query.get_or_404(cfmm2tar_id)
->>>>>>> c4cf8bd3
 
     if (
         len(
