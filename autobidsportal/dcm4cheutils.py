#!/usr/bin/env python
"""
Define a (limited) Dcm4cheUtils class, which can query a DICOM server for
specified information. Adapted from YingLi Lu's class in the cfmm2tar
project.
For this to work, the machine must have dcm4che installed in some way (i.e.
natively or in a container).
"""

import subprocess
import logging
import re
import tempfile

# for quote python strings for safe use in posix shells
import pipes

from autobidsportal import app


def _get_stdout_stderr_returncode(cmd):
    """
    Execute the external command and get its stdout, stderr and return code
    """
    proc = subprocess.run(
        cmd,
        capture_output=True,
        check=True,
        shell=True,  # This is kind of unsafe in a webapp, should rethink
    )

    return proc.stdout, proc.stderr, proc.returncode


class Dcm4cheUtils:
    """
    dcm4che utils
    """

<<<<<<< HEAD
    def __init__(
        self,
        connect,
        username,
        password,
        dcm4che_path='',
        tar2bids_path="",
    ):
=======
    def __init__(self, connect, username, password, dcm4che_path="", tar2bids_path=""):
>>>>>>> 6663fb5f
        self.logger = logging.getLogger(__name__)
        self.connect = connect
        self.username = username
        self.password = password
        self.dcm4che_path = dcm4che_path

        self._findscu_str = (
            """{} findscu""".format(self.dcm4che_path)
            + " --bind  DEFAULT"
            + " --connect {}".format(self.connect)
            + " --accept-timeout 10000 "
            + """ --tls-aes --user {} """.format(pipes.quote(self.username))
            + """ --user-pass {} """.format(pipes.quote(self.password))
        )

        self._getscu_str = (
            """{} getscu""".format(self.dcm4che_path)
            + " --bind  DEFAULT "
            + " --connect {} ".format(self.connect)
            + " --accept-timeout 10000 "
            + """ --tls-aes --user {} """.format(pipes.quote(self.username))
            + """ --user-pass {} """.format(pipes.quote(self.password))
        )

        self._cfmm2tar_list = self.dcm4che_path.split() + ["cfmm2tar"]
        self._tar2bids_list = f"{tar2bids_path}tar2bids".split()
<<<<<<< HEAD
        print(self._tar2bids_list)
=======
>>>>>>> 6663fb5f

    def get_all_pi_names(self):
        """Find all PIs the user has access to (by StudyDescription).
        Specifically, find all StudyDescriptions, take the portion before
        the caret, and return each unique value."""
        cmd = self._findscu_str + " -r StudyDescription "

        try:
            out, err, _ = _get_stdout_stderr_returncode(cmd)
        except subprocess.CalledProcessError as error:
            raise Dcm4cheError("Non-zero exit status from findscu.") from error
        if err and err != "Picked up _JAVA_OPTIONS: -Xmx2048m\n":
            self.logger.error(err)

        dcm4che_out = str(out, encoding="utf-8").splitlines()
        study_descriptions = [
            line for line in dcm4che_out if "StudyDescription" in line
        ]
        pi_matches = [
            re.match(r".*\[([\w ]+)\^[\w ]+\].*", line) for line in study_descriptions
        ]
        pis = [match.group(1) for match in pi_matches if match is not None]

        all_pis = list(set(pis) - set(app.config["DICOM_PI_BLACKLIST"]))

        if len(all_pis) < 1:
            raise Dcm4cheError("No PIs accessible.")

        return all_pis

    def query_single_study(
        self,
        output_fields,
        study_description=None,
        study_date=None,
        retrieve_level="STUDY",
    ):
        """Queries a DICOM server for specified tags from one study.
        Parameters
        ----------
        output_fields : list of str
            A list of DICOM tags to query (e.g. PatientName). Passed to
            `findscu -r {}`.
        study_description : str, optional
            The StudyDescription to query. Passed to `findscu -m {}`.
        study_date : date, optional
            The date of the study to query. Converted to "YYYYMMDD" format and
            queries the "StudyDate" tag.
        retrieve_level : str
            Level at which to retrieve records. Defaults to "STUDY", but can
            also be "PATIENT", "SERIES", or "IMAGE".
        Returns
        -------
        list of list of dict
            A list containing one value for each result, where each result
            contains a list of dicts, where each dict contains the code, name,
            and value of each requested tag.
        """
        if study_description is None and study_date is None:
            raise Dcm4cheError(
                "You must specify at least one of study_description and " "study_date"
            )

        cmd = self._findscu_str

        if study_description is not None:
            cmd = '{} -m StudyDescription="{}"'.format(cmd, study_description)
        if study_date is not None:
            cmd = '{} -m StudyDate="{}"'.format(cmd, study_date.strftime("%Y%m%d"))

        cmd = " ".join([cmd] + ["-r {}".format(field) for field in output_fields])
        cmd = "{} -L {}".format(cmd, retrieve_level)

        try:
            out, err, _ = _get_stdout_stderr_returncode(cmd)
        except subprocess.CalledProcessError as error:
            raise Dcm4cheError("Non-zero exit status from findscu.") from error

        if err and err != "Picked up _JAVA_OPTIONS: -Xmx2048m\n":
            self.logger.error(err)

        output_fields = [
            "{},{}".format(field[0:4], field[4:8]).upper()
            if re.fullmatch(r"[\dabcdefABCDEF]{8}", field)
            else field
            for field in output_fields
        ]

        output_re = r"(\([\dABCDEF]{4},[\dABCDEF]{4}\)) [A-Z]{2} \[(.*)\] (\w+)"

        # Idea: Discard everything before:
        # C-FIND Request done in

        out = str(out, encoding="utf-8")
        out = out[out.find("C-FIND Request done in") :]
        out = out.split("DEBUG - Dataset")[1:]

        grouped_dicts = []
        for dataset in out:
            out_dicts = []
            for line in dataset.splitlines():
                if not any(field in line for field in output_fields):
                    continue
                match = re.match(output_re, line)
                if match is None:
                    continue
                out_dicts.append(
                    {
                        "tag_code": match.group(1),
                        "tag_name": match.group(3),
                        "tag_value": match.group(2),
                    }
                )
            if len(out_dicts) != len(output_fields):
                raise Dcm4cheError(
                    "Missing output fields in dataset {}".format(out_dicts)
                )
            grouped_dicts.append(out_dicts)

        return grouped_dicts

    def run_cfmm2tar(self, out_dir, date_str=None, patient_name=None, project=None):
        """Run cfmm2tar with the given options.
        At least one of the optional search arguments must be provided.
        Arguments
        ---------
        out_dir : str
            Directory to which to download tar files.
        date_str : str, optional
            String specifying the date(s) to download. Can include up to two
            dates and a "-" to indicate an open or closed interval of dates.
        patient_name : str, optional
            PatientName string.
        project : str, optional
            "Principal^Project" to search for.
        """
        if all(arg is None for arg in [date_str, patient_name, project]):
            raise Cfmm2tarError("At least one search argument must be provided.")
        date_query = ["-d", date_str] if date_str is not None else []
        name_query = ["-n", patient_name] if patient_name is not None else []
        project_query = ["-p", project] if project is not None else []

        with tempfile.NamedTemporaryFile(mode="w+", buffering=1) as cred_file:
            cred_file.write(self.username + "\n")
            cred_file.write(self.password + "\n")
            arg_list = (
                self._cfmm2tar_list
                + ["-c", cred_file.name]
                + date_query
                + name_query
                + project_query
                + [out_dir]
            )

            try:
                out = subprocess.run(
                    arg_list,
                    check=True,
                    capture_output=True,
                    text=True,
                )
            except subprocess.CalledProcessError as err:
<<<<<<< HEAD
                raise Cfmm2tarError(
                    f"Cfmm2tar failed:\n{err.stderr}"
                ) from err
=======
                raise Cfmm2tarError(f"Cfmm2tar failed:\n{err.stderr}") from err
>>>>>>> 6663fb5f

            all_out = out.stdout + out.stderr
            split_out = all_out.split("Retrieving #")[1:]

            return [
                [
                    line.split("created: ")[1]
                    for line in file_out.splitlines()
                    if any(["tar file created" in line, "uid file created" in line])
                ]
                for file_out in split_out
            ]

    def run_tar2bids(
        self,
        tar_files,
        output_dir,
        patient_str=None,
        tar_str=None,
        num_cores=None,
        heuristic=None,
        temp_dir=None,
        heudiconv_options=None,
        copy_tarfiles=False,
        deface_t1w=False,
<<<<<<< HEAD
        no_heuristics=False
    ):
        arg_list = (
            self._tar2bids_list +
            (["-P", patient_str] if patient_str is not None else []) +
            (["-T", tar_str] if tar_str is not None else []) +
            (["-o", output_dir]) +
            (["-N", num_cores] if num_cores is not None else []) +
            (["-h", heuristic] if heuristic is not None else []) +
            (["-w", temp_dir] if temp_dir is not None else []) +
            (
                [
                    "-o",
                    f"\"{heudiconv_options}\""
                ]
                if heudiconv_options is not None
                else []
            ) +
            (["-C"] if copy_tarfiles else []) +
            (["-D"] if deface_t1w else []) +
            (["-x"] if no_heuristics else []) +
            tar_files
        )
        subprocess.run(arg_list, check=True)
=======
        no_heuristics=False,
    ):
        """Run tar2bids with the given arguments.

        Returns
        -------
        The given output_dir, if successful.
        """
        arg_list = (
            self._tar2bids_list
            + (["-P", patient_str] if patient_str is not None else [])
            + (["-T", tar_str] if tar_str is not None else [])
            + (["-o", output_dir])
            + (["-N", num_cores] if num_cores is not None else [])
            + (["-h", heuristic] if heuristic is not None else [])
            + (["-w", temp_dir] if temp_dir is not None else [])
            + (
                ["-o", f'"{heudiconv_options}"']
                if heudiconv_options is not None
                else []
            )
            + (["-C"] if copy_tarfiles else [])
            + (["-D"] if deface_t1w else [])
            + (["-x"] if no_heuristics else [])
            + tar_files
        )
        try:
            subprocess.run(arg_list, check=True)
        except subprocess.CalledProcessError as err:
            raise Tar2bidsError(f"Tar2bids failed:\n{err.stderr}") from err
>>>>>>> 6663fb5f

        return output_dir


def gen_utils():
    """Generate a Dcm4cheUtils with values from the app config."""
    return Dcm4cheUtils(
        app.config["DICOM_SERVER_URL"],
        app.config["DICOM_SERVER_USERNAME"],
        app.config["DICOM_SERVER_PASSWORD"],
        app.config["DCM4CHE_PREFIX"],
        app.config["TAR2BIDS_PREFIX"],
    )


class Dcm4cheError(Exception):
    """Exception raised when something goes wrong with a dcm4che process."""

    def __init__(self, message):
        super().__init__()
        self.message = message

    def __str__(self):
        return self.message


class Cfmm2tarError(Exception):
    """Exception raised when cfmm2tar fails."""

    def __init__(self, message):
        super().__init__()
        self.message = message

    def __str__(self):
        return self.message


class Tar2bidsError(Exception):
    """Exception raised when tar2bids fails."""

    def __init__(self, message):
        super().__init__()
        self.message = message

    def __str__(self):
        return self.message<|MERGE_RESOLUTION|>--- conflicted
+++ resolved
@@ -37,18 +37,7 @@
     dcm4che utils
     """
 
-<<<<<<< HEAD
-    def __init__(
-        self,
-        connect,
-        username,
-        password,
-        dcm4che_path='',
-        tar2bids_path="",
-    ):
-=======
     def __init__(self, connect, username, password, dcm4che_path="", tar2bids_path=""):
->>>>>>> 6663fb5f
         self.logger = logging.getLogger(__name__)
         self.connect = connect
         self.username = username
@@ -75,10 +64,6 @@
 
         self._cfmm2tar_list = self.dcm4che_path.split() + ["cfmm2tar"]
         self._tar2bids_list = f"{tar2bids_path}tar2bids".split()
-<<<<<<< HEAD
-        print(self._tar2bids_list)
-=======
->>>>>>> 6663fb5f
 
     def get_all_pi_names(self):
         """Find all PIs the user has access to (by StudyDescription).
@@ -241,13 +226,7 @@
                     text=True,
                 )
             except subprocess.CalledProcessError as err:
-<<<<<<< HEAD
-                raise Cfmm2tarError(
-                    f"Cfmm2tar failed:\n{err.stderr}"
-                ) from err
-=======
                 raise Cfmm2tarError(f"Cfmm2tar failed:\n{err.stderr}") from err
->>>>>>> 6663fb5f
 
             all_out = out.stdout + out.stderr
             split_out = all_out.split("Retrieving #")[1:]
@@ -273,36 +252,9 @@
         heudiconv_options=None,
         copy_tarfiles=False,
         deface_t1w=False,
-<<<<<<< HEAD
-        no_heuristics=False
-    ):
-        arg_list = (
-            self._tar2bids_list +
-            (["-P", patient_str] if patient_str is not None else []) +
-            (["-T", tar_str] if tar_str is not None else []) +
-            (["-o", output_dir]) +
-            (["-N", num_cores] if num_cores is not None else []) +
-            (["-h", heuristic] if heuristic is not None else []) +
-            (["-w", temp_dir] if temp_dir is not None else []) +
-            (
-                [
-                    "-o",
-                    f"\"{heudiconv_options}\""
-                ]
-                if heudiconv_options is not None
-                else []
-            ) +
-            (["-C"] if copy_tarfiles else []) +
-            (["-D"] if deface_t1w else []) +
-            (["-x"] if no_heuristics else []) +
-            tar_files
-        )
-        subprocess.run(arg_list, check=True)
-=======
         no_heuristics=False,
     ):
         """Run tar2bids with the given arguments.
-
         Returns
         -------
         The given output_dir, if successful.
@@ -329,7 +281,6 @@
             subprocess.run(arg_list, check=True)
         except subprocess.CalledProcessError as err:
             raise Tar2bidsError(f"Tar2bids failed:\n{err.stderr}") from err
->>>>>>> 6663fb5f
 
         return output_dir
 
